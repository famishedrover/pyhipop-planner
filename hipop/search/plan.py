--- conflicted
+++ resolved
@@ -3,10 +3,6 @@
 from copy import deepcopy, copy
 import logging
 import networkx
-<<<<<<< HEAD
-import networkx.algorithms.isomorphism as nxiso
-=======
->>>>>>> 44f399ed
 from operator import itemgetter, attrgetter
 from sortedcontainers import SortedKeyList
 
